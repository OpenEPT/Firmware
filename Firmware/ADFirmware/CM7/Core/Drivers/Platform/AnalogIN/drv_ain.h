/**
 ******************************************************************************
 * @file   	drv_ain.h
 * @brief  	...
 * @author	Haris Turkmanovic
 * @email	haris.turkmanovic@gmail.com
 * @date	November 2022
 ******************************************************************************
 */

#ifndef CORE_DRIVERS_PLATFORM_ANALOGIN_H_
#define CORE_DRIVERS_PLATFORM_ANALOGIN_H_

#include <stdint.h>
#include "globalConfig.h"


<<<<<<< HEAD
#define DRV_AIN_ADC_BUFFER_MAX_SIZE				CONF_AIN_MAX_BUFFER_SIZE
#define DRV_AIN_ADC_BUFFER_NO					CONF_AIN_MAX_BUFFER_NO
#define DRV_AIN_ADC_BUTTON_ISR_COMPLETED_BIT	5
=======
#define DRV_AIN_ADC_BUFFER_MAX_SIZE	CONF_AIN_MAX_BUFFER_SIZE
#define DRV_AIN_ADC_BUFFER_OFFSET	CONF_AIN_ADC_BUFFER_OFFSET
#define DRV_AIN_ADC_BUFFER_MARKER	CONF_AIN_ADC_BUFFER_MARKER
#define DRV_AIN_ADC_BUFFER_NO		CONF_AIN_MAX_BUFFER_NO
#define DRV_AIN_ADC_TIM_INPUT_CLK	CONF_DRV_AIN_ADC_TIM_INPUT_CLK //MHZ
>>>>>>> f72e8bde

typedef enum
{
	DRV_AIN_STATUS_OK,
	DRV_AIN_STATUS_ERROR
}drv_ain_status;

typedef enum
{
	DRV_AIN_ADC_1 = 0x01,
	DRV_AIN_ADC_2 = 0x02,
	DRV_AIN_ADC_3 = 0x04
}drv_ain_adc_t;

typedef enum
{
	DRV_AIN_ADC_DMA_CONNECTION_STATUS_CONNECTED,
	DRV_AIN_ADC_DMA_CONNECTION_STATUS_DISCONNECTED,
	DRV_AIN_ADC_DMA_CONNECTION_STATUS_UKNOWN
}drv_ain_adc_dma_connection_status_t;

typedef enum
{
	DRV_AIN_ADC_ACQUISITION_STATUS_ACTIVE,
	DRV_AIN_ADC_ACQUISITION_STATUS_INACTIVE,
	DRV_AIN_ADC_ACQUISITION_STATUS_UKNOWN
}drv_ain_adc_acquisition_status_t;

typedef enum
{
	DRV_AIN_ADC_RESOLUTION_UKNOWN 	= 0,
	DRV_AIN_ADC_RESOLUTION_8BIT 	= 8,
	DRV_AIN_ADC_RESOLUTION_10BIT 	= 10,
	DRV_AIN_ADC_RESOLUTION_12BIT 	= 12,
	DRV_AIN_ADC_RESOLUTION_14BIT 	= 14,
	DRV_AIN_ADC_RESOLUTION_16BIT 	= 16
}drv_ain_adc_resolution_t;

typedef enum
{
	DRV_AIN_ADC_SAMPLE_TIME_UKNOWN	= 0,
	DRV_AIN_ADC_SAMPLE_TIME_1C5 	= 1,
	DRV_AIN_ADC_SAMPLE_TIME_2C5 	= 2,
	DRV_AIN_ADC_SAMPLE_TIME_8C5 	= 8,
	DRV_AIN_ADC_SAMPLE_TIME_16C5 	= 16,
	DRV_AIN_ADC_SAMPLE_TIME_32C5 	= 32,
	DRV_AIN_ADC_SAMPLE_TIME_64C5 	= 64,
	DRV_AIN_ADC_SAMPLE_TIME_387C5 	= 387,
	DRV_AIN_ADC_SAMPLE_TIME_810C5 	= 810
}drv_ain_adc_sample_time_t;
typedef enum
{
	DRV_AIN_ADC_CLOCK_DIV_UKNOWN	=	0,
	DRV_AIN_ADC_CLOCK_DIV_1			=	1,
	DRV_AIN_ADC_CLOCK_DIV_2			=	2,
	DRV_AIN_ADC_CLOCK_DIV_4			=	4,
	DRV_AIN_ADC_CLOCK_DIV_8			=	8,
	DRV_AIN_ADC_CLOCK_DIV_16		=	16,
	DRV_AIN_ADC_CLOCK_DIV_32		=	32,
	DRV_AIN_ADC_CLOCK_DIV_64		=	64,
	DRV_AIN_ADC_CLOCK_DIV_128		=	128,
	DRV_AIN_ADC_CLOCK_DIV_256		=	256
}drv_ain_adc_clock_div_t;

typedef enum{
	DRV_AIN_ADC_AVG_RATIO_UNDEFINED	= 0,
	DRV_AIN_ADC_AVG_RATIO_1 		= 1,
	DRV_AIN_ADC_AVG_RATIO_2 		= 2,
	DRV_AIN_ADC_AVG_RATIO_4 		= 4,
	DRV_AIN_ADC_AVG_RATIO_8 		= 8,
	DRV_AIN_ADC_AVG_RATIO_16 		= 16,
	DRV_AIN_ADC_AVG_RATIO_32 		= 32,
	DRV_AIN_ADC_AVG_RATIO_64 		= 64,
	DRV_AIN_ADC_AVG_RATIO_128 		= 128,
	DRV_AIN_ADC_AVG_RATIO_256 		= 256,
	DRV_AIN_ADC_AVG_RATIO_512 		= 512,
	DRV_AIN_ADC_AVG_RATIO_1024 		= 1024
}drv_adc_ch_avg_ratio_t;

typedef uint8_t	drv_ain_adc_channel_t;

typedef void (*drv_ain_adc_stream_callback)(uint32_t, uint8_t);

typedef struct
{
	drv_ain_adc_channel_t			channel;
	drv_ain_adc_sample_time_t		sampleTime;
	uint32_t						offset;
	drv_adc_ch_avg_ratio_t			avgRatio;
}drv_ain_adc_channel_config_t;
typedef struct
{
	drv_ain_adc_clock_div_t 		clockDiv;
	drv_ain_adc_resolution_t 		resolution;
	drv_ain_adc_channel_config_t 	ch1;
	drv_ain_adc_channel_config_t 	ch2;
	uint32_t						inputClk;
	uint32_t						samplingTime; // us
	uint32_t						prescaler;
	uint32_t						period; //nS
}drv_ain_adc_config_t;


drv_ain_status 						DRV_AIN_Init(drv_ain_adc_t adc, drv_ain_adc_config_t* configuration);
drv_ain_status 						DRV_AIN_Start(drv_ain_adc_t adc);
drv_ain_status 						DRV_AIN_Stop(drv_ain_adc_t adc);
drv_ain_adc_acquisition_status_t 	DRV_AIN_GetAcquisitonStatus(drv_ain_adc_t adc);
drv_ain_status 						DRV_AIN_SetResolution(drv_ain_adc_t adc, drv_ain_adc_resolution_t res);
drv_ain_status 						DRV_AIN_SetClockDiv(drv_ain_adc_t adc, drv_ain_adc_clock_div_t div);
drv_ain_status 						DRV_AIN_SetChannelsSamplingTime(drv_ain_adc_t adc, drv_ain_adc_sample_time_t stime);
drv_ain_status 						DRV_AIN_SetChannelOffset(drv_ain_adc_t adc, uint32_t channel,  uint32_t offset);
drv_ain_status 						DRV_AIN_SetChannelAvgRatio(drv_ain_adc_t adc, drv_adc_ch_avg_ratio_t avgRatio);
//Time in uS
drv_ain_status 						DRV_AIN_SetSamplingPeriod(drv_ain_adc_t adc, uint32_t period, uint32_t prescaller);
drv_ain_adc_resolution_t 			DRV_AIN_GetResolution(drv_ain_adc_t adc);
drv_ain_adc_sample_time_t 			DRV_AIN_GetSamplingTime(drv_ain_adc_t adc, drv_ain_adc_channel_t channel);
drv_ain_status 						DRV_AIN_GetADCClk(drv_ain_adc_t adc, uint32_t *clk);

drv_ain_status 						DRV_AIN_Stream_Enable(drv_ain_adc_t adc, uint32_t sampleSize); // Enable DMA
drv_ain_status 						DRV_AIN_Stream_RegisterCallback(drv_ain_adc_t adc, drv_ain_adc_stream_callback cbfunction);
<<<<<<< HEAD
drv_ain_status 						DRV_AIN_Stream_SubmitAddr(drv_ain_adc_t adc, uint32_t addr);
drv_ain_status 						DRV_AIN_Stream_SetCapture(void);
=======
drv_ain_status 						DRV_AIN_Stream_SubmitAddr(drv_ain_adc_t adc, uint32_t addr, uint8_t bufferID);
>>>>>>> f72e8bde

#endif /* CORE_DRIVERS_PLATFORM_ANALOGIN_AIN_H_ */<|MERGE_RESOLUTION|>--- conflicted
+++ resolved
@@ -15,17 +15,12 @@
 #include "globalConfig.h"
 
 
-<<<<<<< HEAD
-#define DRV_AIN_ADC_BUFFER_MAX_SIZE				CONF_AIN_MAX_BUFFER_SIZE
-#define DRV_AIN_ADC_BUFFER_NO					CONF_AIN_MAX_BUFFER_NO
-#define DRV_AIN_ADC_BUTTON_ISR_COMPLETED_BIT	5
-=======
 #define DRV_AIN_ADC_BUFFER_MAX_SIZE	CONF_AIN_MAX_BUFFER_SIZE
 #define DRV_AIN_ADC_BUFFER_OFFSET	CONF_AIN_ADC_BUFFER_OFFSET
 #define DRV_AIN_ADC_BUFFER_MARKER	CONF_AIN_ADC_BUFFER_MARKER
 #define DRV_AIN_ADC_BUFFER_NO		CONF_AIN_MAX_BUFFER_NO
 #define DRV_AIN_ADC_TIM_INPUT_CLK	CONF_DRV_AIN_ADC_TIM_INPUT_CLK //MHZ
->>>>>>> f72e8bde
+#define DRV_AIN_ADC_BUTTON_ISR_COMPLETED_BIT	5
 
 typedef enum
 {
@@ -146,11 +141,7 @@
 
 drv_ain_status 						DRV_AIN_Stream_Enable(drv_ain_adc_t adc, uint32_t sampleSize); // Enable DMA
 drv_ain_status 						DRV_AIN_Stream_RegisterCallback(drv_ain_adc_t adc, drv_ain_adc_stream_callback cbfunction);
-<<<<<<< HEAD
-drv_ain_status 						DRV_AIN_Stream_SubmitAddr(drv_ain_adc_t adc, uint32_t addr);
+drv_ain_status 						DRV_AIN_Stream_SubmitAddr(drv_ain_adc_t adc, uint32_t addr, uint8_t bufferID);
 drv_ain_status 						DRV_AIN_Stream_SetCapture(void);
-=======
-drv_ain_status 						DRV_AIN_Stream_SubmitAddr(drv_ain_adc_t adc, uint32_t addr, uint8_t bufferID);
->>>>>>> f72e8bde
 
 #endif /* CORE_DRIVERS_PLATFORM_ANALOGIN_AIN_H_ */