/**
 ******************************************************************************
 * @file    dpcontrol.c
 *
 * @brief   Discharge Profile Control (DPControl) service is responsible for
 *          managing output DAC values, enabling/disabling load and battery
 *          lines, controlling the power path, and monitoring protection events
 *          such as under-voltage, over-voltage, and over-current conditions.
 *          The service runs as a FreeRTOS task and uses GPIO and DAC drivers
 *          for interacting with hardware.
 *
 * @author  Haris Turkmanovic
 * @date    November 2023
 ******************************************************************************
 */

#include <stdarg.h>
#include <string.h>
#include <inttypes.h>
#include <stdio.h>

#include "FreeRTOS.h"
#include "task.h"
#include "semphr.h"

#include "dpcontrol.h"
#include "logging.h"
#include "system.h"
#include "control.h"
#include "drv_aout.h"
#include "drv_gpio.h"

/**
 * @defgroup SERVICES Services
 * @{
 */

/**
 * @defgroup DPCONTROL_SERVICE DPControl Service
 * @{
 */

/**
 * @defgroup DPCONTROL_DEFINES DPControl internal defines
 * @{
 */
#define DPCONTROL_MASK_SET_VALUE              	0x00000001 /**< Set DAC value */
#define DPCONTROL_MASK_SET_ACTIVE_STATUS      	0x00000002 /**< Set DAC active status */
#define DPCONTROL_MASK_SET_LOAD_STATE         	0x00000004 /**< Set load state */
#define DPCONTROL_MASK_SET_BAT_STATE          	0x00000008 /**< Set battery state */
#define DPCONTROL_MASK_SET_PPATH_STATE        	0x00000010 /**< Set power path state */
#define DPCONTROL_MASK_SET_UV_DETECTED        	0x00000020 /**< Under-voltage detected */
#define DPCONTROL_MASK_TRGER_LATCH            	0x00000040 /**< Trigger latch pin */
#define DPCONTROL_MASK_SET_OV_DETECTED        	0x00000080 /**< Over-voltage detected */
#define DPCONTROL_MASK_SET_OC_DETECTED        	0x00000100 /**< Over-current detected */
#define DPCONTROL_MASK_READ_WAVE_CHUNK_MSG    	0x00000200 /**< Read wave chunk message from the queue */
#define DPCONTROL_MASK_WAVE_START    	  		0x00000400 /**< Start wave */
#define DPCONTROL_MASK_WAVE_STOP    	  		0x00000800 /**< Stop wave */
#define DPCONTROL_MASK_WAVE_CLEAR    	  		0x00001000 /**< Stop wave */
/**
 * @}
 */

/**
 * @defgroup DPCONTROL_STRUCTURES DPControl internal structures
 * @{
 */

/**
 * @brief Structure for DAC configuration data
 */
typedef struct
{
    uint32_t data;                     /**< DAC value */
    dpcontrol_dac_status_t active;    /**< DAC enable/disable status */
} dpcontrol_aout_data_t;


typedef struct
{
	char		msg[DPCONTROL_WAVE_CHUNK_MSG_SIZE];
	uint16_t	size;
} dpcontrol_wave_chunk_msg_t;

typedef struct dpcontrol_wave_chunk_t
{
	uint32_t	id;
	uint32_t	baseValue;
	uint32_t		bsDev; //%
	uint32_t    duration; //ms
	uint32_t    	dDev;	//%
	int			repetitionCnt;
	uint8_t		usedFlag;
	struct dpcontrol_wave_chunk_t* next;
	struct dpcontrol_wave_chunk_t* prev;
} dpcontrol_wave_chunk_t;

typedef struct
{
	dpcontrol_wave_chunk_t		chunks[DPCONTROL_WAVE_CHUNK_MAX_NO];
	uint32_t					waveChunksCounter;
	dpcontrol_wave_chunk_t*		first;
	dpcontrol_wave_chunk_t*		last;
	dpcontrol_wave_chunk_t*		current;
	dpcontrol_wave_state_t		state;
	uint32_t					ticks;
	uint32_t					nextEvent;
}dpcontrol_wave_data_t;




/**
 * @brief Internal data structure for DPControl service
 */
typedef struct
{
    dpcontrol_state_t state;                      /**< Current task state */
    QueueHandle_t waveChunkMsgQueue;              /**< Wave chunk message queue*/
    SemaphoreHandle_t initSig;                    /**< Semaphore to signal initialization complete */
    SemaphoreHandle_t guard;                      /**< Mutex for shared data protection */
    TaskHandle_t taskHandle;                      /**< Handle to the FreeRTOS task */
    dpcontrol_aout_data_t aoutData;               /**< DAC value and active status */
    dpcontrol_load_state_t loadState;             /**< Load state */
    dpcontrol_bat_state_t batState;               /**< Battery state */
    dpcontrol_ppath_state_t pathState;            /**< Power path state */
    dpcontrol_protection_state_t underVoltage;    /**< Under-voltage protection flag */
    dpcontrol_protection_state_t overVoltage;     /**< Over-voltage protection flag */
    dpcontrol_protection_state_t overCurrent;     /**< Over-current protection flag */
    dpcontrol_wave_chunk_msg_t		lastWaveChunkMsg;
    char	printBuffer[DPCONTROL_WAVE_CHUNK_PBS];
} dpcontrol_data_t;
/**
 * @}
 */

/**
 * @defgroup DPCONTROL_PRIVATE_DATA DPControl private data
 * @{
 */
/**
 * @brief Static instance of the DPControl service data
 */
static dpcontrol_data_t 		prvDPCONTROL_DATA;

static dpcontrol_wave_data_t	prvDPCONTROL_WAVE_DATA;

TIM_HandleTypeDef 				DPCONTROL_TIM;
/**
 * @}
 */
/**
 * @defgroup DPCONTROL_PRIVATE_FUNCTIONS DPControl private functions
 * @{
 */
static dpcontrol_status_t prvDPCONTROL_ExecuteWaveChunk();

static dpcontrol_status_t prvDPCONTROL_SetLoadState(dpcontrol_load_state_t loadState)
{
	if(loadState == DPCONTROL_LOAD_STATE_ENABLE)
	{
		if(DRV_GPIO_Pin_SetStateFromISR(DPCONTROL_LOAD_DISABLE_PORT,
				DPCONTROL_LOAD_DISABLE_PIN,
				DRV_GPIO_PIN_STATE_RESET) != DRV_GPIO_STATUS_OK)
			return DPCONTROL_STATUS_ERROR;
		return DPCONTROL_STATUS_OK;
	}
	else
	{
		if(DRV_GPIO_Pin_SetStateFromISR(DPCONTROL_LOAD_DISABLE_PORT,
				DPCONTROL_LOAD_DISABLE_PIN,
				DRV_GPIO_PIN_STATE_SET) != DRV_GPIO_STATUS_OK)
			return DPCONTROL_STATUS_ERROR;
		return DPCONTROL_STATUS_OK;
	}
}

/**
  * @brief This function handles TIM7 global interrupt.
  */
void TIM7_IRQHandler(void)
{
	//HAL_TIM_IRQHandler(&DPCONTROL_TIM);
	if(DPCONTROL_TIM.Instance->SR & TIM_SR_UIF)
	{
		prvDPCONTROL_WAVE_DATA.ticks += 1;
		if(prvDPCONTROL_WAVE_DATA.ticks == prvDPCONTROL_WAVE_DATA.nextEvent)
		{
			prvDPCONTROL_WAVE_DATA.ticks = 0;
			prvDPCONTROL_ExecuteWaveChunk();
		}

		DPCONTROL_TIM.Instance->SR &= ~TIM_SR_UIF;  // Clear the update interrupt flag (by writing 0)

	}
}

static dpcontrol_status_t prvDPCONTROL_TIM_Init()
{
	TIM_MasterConfigTypeDef sMasterConfig = {0};

	DPCONTROL_TIM.Instance = TIM7;
	DPCONTROL_TIM.Init.Prescaler = 200-1;
	DPCONTROL_TIM.Init.CounterMode = TIM_COUNTERMODE_UP;
	DPCONTROL_TIM.Init.Period = 1000;
	DPCONTROL_TIM.Init.AutoReloadPreload = TIM_AUTORELOAD_PRELOAD_ENABLE;
	if (HAL_TIM_Base_Init(&DPCONTROL_TIM) != HAL_OK) return DPCONTROL_STATUS_ERROR;
	sMasterConfig.MasterOutputTrigger = TIM_TRGO_RESET;
	sMasterConfig.MasterSlaveMode = TIM_MASTERSLAVEMODE_DISABLE;
	if (HAL_TIMEx_MasterConfigSynchronization(&DPCONTROL_TIM, &sMasterConfig) != HAL_OK)  return DPCONTROL_STATUS_ERROR;

	 return DPCONTROL_STATUS_OK;
}

/**
 * @brief GPIO interrupt callback for Under Voltage detection.
 *
 * Triggered on rising/falling edge of the under-voltage GPIO. Notifies the main task
 * using `xTaskNotifyFromISR` with `DPCONTROL_MASK_SET_UV_DETECTED` flag.
 *
 * @param[in] pin GPIO pin that caused the interrupt
 */
static void prvDPCONTROL_UnderVoltageCB(drv_gpio_pin pin)
{
	BaseType_t pxHigherPriorityTaskWoken = pdFALSE;

	xTaskNotifyFromISR(prvDPCONTROL_DATA.taskHandle, DPCONTROL_MASK_SET_UV_DETECTED | DPCONTROL_MASK_WAVE_STOP, eSetBits, &pxHigherPriorityTaskWoken);

	portYIELD_FROM_ISR( pxHigherPriorityTaskWoken );
}

/**
 * @brief GPIO interrupt callback for Over Voltage detection.
 *
 * Triggered on rising/falling edge of the over-voltage GPIO. Notifies the main task
 * using `xTaskNotifyFromISR` with `DPCONTROL_MASK_SET_OV_DETECTED` flag.
 *
 * @param[in] pin GPIO pin that caused the interrupt
 */
static void prvDPCONTROL_OverVoltageCB(drv_gpio_pin pin)
{
	BaseType_t pxHigherPriorityTaskWoken = pdFALSE;

	xTaskNotifyFromISR(prvDPCONTROL_DATA.taskHandle, DPCONTROL_MASK_SET_OV_DETECTED, eSetBits, &pxHigherPriorityTaskWoken);

	portYIELD_FROM_ISR( pxHigherPriorityTaskWoken );
}

/**
 * @brief GPIO interrupt callback for Over Current detection.
 *
 * Triggered on rising/falling edge of the over-current GPIO. Notifies the main task
 * using `xTaskNotifyFromISR` with `DPCONTROL_MASK_SET_OC_DETECTED` flag.
 *
 * @param[in] pin GPIO pin that caused the interrupt
 */
static void prvDPCONTROL_OverCurrentCB(drv_gpio_pin pin)
{
	BaseType_t pxHigherPriorityTaskWoken = pdFALSE;

	xTaskNotifyFromISR(prvDPCONTROL_DATA.taskHandle, DPCONTROL_MASK_SET_OC_DETECTED | DPCONTROL_MASK_WAVE_STOP, eSetBits, &pxHigherPriorityTaskWoken);

	portYIELD_FROM_ISR( pxHigherPriorityTaskWoken );
}

static dpcontrol_status_t prvDPCONTROL_ExecuteWaveChunk()
{

	if(prvDPCONTROL_WAVE_DATA.current->repetitionCnt == 0) 	return DPCONTROL_STATUS_ERROR;

	//calculate values

	//Set output
	if(prvDPCONTROL_WAVE_DATA.current->baseValue > 0)
	{
		DRV_AOUT_SetValue(prvDPCONTROL_WAVE_DATA.current->baseValue);
		prvDPCONTROL_DATA.aoutData.data = prvDPCONTROL_WAVE_DATA.current->baseValue;
		if(prvDPCONTROL_DATA.loadState == DPCONTROL_LOAD_STATE_DISABLE)
		{
			DRV_AOUT_SetEnable(DRV_AOUT_ACTIVE_STATUS_ENABLED);
			prvDPCONTROL_SetLoadState(DPCONTROL_LOAD_STATE_ENABLE);
			prvDPCONTROL_DATA.loadState = DPCONTROL_LOAD_STATE_ENABLE;
			prvDPCONTROL_DATA.aoutData.active = DPCONTROL_DAC_STATUS_ENABLE;
			//Add notification to be sent to main task to information about out state changed
		}
	}
	else
	{
		if(prvDPCONTROL_DATA.loadState == DPCONTROL_LOAD_STATE_ENABLE)
		{
			prvDPCONTROL_SetLoadState(DPCONTROL_LOAD_STATE_DISABLE);
			DRV_AOUT_SetEnable(DRV_AOUT_ACTIVE_STATUS_DISABLED);
			prvDPCONTROL_DATA.loadState = DPCONTROL_LOAD_STATE_DISABLE;
			prvDPCONTROL_DATA.aoutData.active = DPCONTROL_DAC_STATUS_DISABLE;
			//Add notification to be sent to main task to information about out state changed
		}
		DRV_AOUT_SetValue(0);
		prvDPCONTROL_DATA.aoutData.data = 0;
	}
	prvDPCONTROL_WAVE_DATA.nextEvent = prvDPCONTROL_WAVE_DATA.current->duration;

	//Prepare next
	if(prvDPCONTROL_WAVE_DATA.current->next == 0)
	{
		prvDPCONTROL_WAVE_DATA.current = prvDPCONTROL_WAVE_DATA.first;
	}
	else
	{
		prvDPCONTROL_WAVE_DATA.current = prvDPCONTROL_WAVE_DATA.current->next;
	}


	return DPCONTROL_STATUS_OK;
}

static dpcontrol_status_t prvDPCONTROL_ExtractWaveDataFromMsg(dpcontrol_wave_chunk_t* chunk, dpcontrol_wave_chunk_msg_t* msg)
{
	uint32_t index = 0;
	uint32_t fieldsNo = 1;
	char msgToProcess[DPCONTROL_WAVE_CHUNK_MSG_SIZE];

	if(prvDPCONTROL_WAVE_DATA.waveChunksCounter ==  DPCONTROL_WAVE_CHUNK_MAX_NO) return DPCONTROL_STATUS_ERROR;

	memset(msgToProcess, 0, DPCONTROL_WAVE_CHUNK_MSG_SIZE);

	while(msg->msg[index] != ';')
	{
		msgToProcess[index] = msg->msg[index];
		if(msgToProcess[index] == ',') fieldsNo +=1;
		index += 1;
		if(index == DPCONTROL_WAVE_CHUNK_MSG_SIZE) return DPCONTROL_STATUS_ERROR;
	}
	msgToProcess[index] = ';';
	index += 1;
	/*Check that there is detected DPCONTROL_WAVE_CHUNK_MSG_FIELDS of field*/
	if(fieldsNo != (DPCONTROL_WAVE_CHUNK_MSG_FIELDS)) return DPCONTROL_STATUS_ERROR;

    int ret = sscanf(msgToProcess, "%" SCNu32 ",%" SCNu32 ",%" SCNu32 ",%" SCNu32 ",%d;",
                     &chunk->baseValue,
                     &chunk->bsDev,
                     &chunk->duration,
                     &chunk->dDev,
                     &chunk->repetitionCnt);

    if(ret != fieldsNo)return DPCONTROL_STATUS_ERROR;

	chunk->id = 0;
	chunk->prev = 0;
	chunk->next = 0;
	return DPCONTROL_STATUS_OK;
}

static dpcontrol_status_t prvDPCONTROL_AddWaveData(dpcontrol_wave_chunk_t* chunk)
{
	if(prvDPCONTROL_WAVE_DATA.waveChunksCounter ==  DPCONTROL_WAVE_CHUNK_MAX_NO) return DPCONTROL_STATUS_ERROR;

	chunk->next = 0;
	chunk->prev = 0;

	memcpy(&prvDPCONTROL_WAVE_DATA.chunks[prvDPCONTROL_WAVE_DATA.waveChunksCounter],
			chunk, sizeof(dpcontrol_wave_chunk_t));


	if(prvDPCONTROL_WAVE_DATA.waveChunksCounter == 0)
	{
		/*Add first data*/
		prvDPCONTROL_WAVE_DATA.current = &prvDPCONTROL_WAVE_DATA.chunks[0];
		prvDPCONTROL_WAVE_DATA.first = &prvDPCONTROL_WAVE_DATA.chunks[0];
		prvDPCONTROL_WAVE_DATA.last = &prvDPCONTROL_WAVE_DATA.chunks[0];
		prvDPCONTROL_WAVE_DATA.waveChunksCounter += 1;
		prvDPCONTROL_WAVE_DATA.nextEvent = prvDPCONTROL_WAVE_DATA.current->duration;
	}
	else
	{
		/*Set ID*/
		prvDPCONTROL_WAVE_DATA.chunks[prvDPCONTROL_WAVE_DATA.waveChunksCounter].id = prvDPCONTROL_WAVE_DATA.waveChunksCounter;
		prvDPCONTROL_WAVE_DATA.last->next = &prvDPCONTROL_WAVE_DATA.chunks[prvDPCONTROL_WAVE_DATA.waveChunksCounter];
		prvDPCONTROL_WAVE_DATA.chunks[prvDPCONTROL_WAVE_DATA.waveChunksCounter].prev = prvDPCONTROL_WAVE_DATA.last;
		prvDPCONTROL_WAVE_DATA.last = &prvDPCONTROL_WAVE_DATA.chunks[prvDPCONTROL_WAVE_DATA.waveChunksCounter];
		prvDPCONTROL_WAVE_DATA.waveChunksCounter += 1;
	}

	chunk->id = prvDPCONTROL_WAVE_DATA.waveChunksCounter - 1;
	return DPCONTROL_STATUS_OK;
}
static dpcontrol_status_t prvDPCONTROL_ClearWaveData()
{
	memset(&prvDPCONTROL_WAVE_DATA, 0, sizeof(dpcontrol_wave_data_t));
	return DPCONTROL_STATUS_OK;
}
static dpcontrol_status_t prvDPCONTROL_PrintChunk(dpcontrol_wave_chunk_t* chunk, char* buffer, uint32_t* size)
{
	if(prvDPCONTROL_WAVE_DATA.waveChunksCounter ==  DPCONTROL_WAVE_CHUNK_MAX_NO) return DPCONTROL_STATUS_ERROR;

	*size = sprintf(buffer, "Wave chunk info\r\n"
			"=============\r\n"
			"ID: %d;\r\n"
			"Duration: %d [ms];\r\n"
			"Duration Dev: %d [%%];\r\n"
			"Base Value: %d [mA];\r\n"
			"Base Value Dev: %d [%%];\r\n"
			"Repetition counter: %d;\r\n",
			chunk->id,
			chunk->duration,
			chunk->dDev,
			chunk->baseValue,
			chunk->bsDev,
			chunk->repetitionCnt);

	return DPCONTROL_STATUS_OK;
}



/**
 * @brief Main task function for Discharge Profile Control service.
 *
 * This task handles:
 * - Initialization of GPIOs for controlling load, battery, and power path
 * - DAC value and enable control
 * - Registration and handling of protection interrupts (under/over-voltage, over-current)
 * - Processing notifications for various control commands
 * - Sending status updates through the control link
 *
 * The task operates in three states:
 * - `DPCONTROL_STATE_INIT`: Initializes all control and protection hardware
 * - `DPCONTROL_STATE_SERVICE`: Waits for commands via `xTaskNotifyWait` and executes them
 * - `DPCONTROL_STATE_ERROR`: Signals a low-level system error and suspends indefinitely
 *
 * @param[in] pvParameters Unused task parameter
 */
static void prvDPCONTROL_TaskFunc(void* pvParameters){
	uint32_t	value;
	uint32_t	aoutValue;
	dpcontrol_dac_status_t 	activeStatus;
	dpcontrol_load_state_t		loadState;
	dpcontrol_bat_state_t		batState;
	dpcontrol_ppath_state_t		ppathState;
	drv_gpio_pin_init_conf_t 	controlPinConfig;
	drv_gpio_pin_init_conf_t 	protectionPinConfig;
	drv_gpio_pin_init_conf_t 	latchPinConfig;

	for(;;){
		switch(prvDPCONTROL_DATA.state)
		{
		case DPCONTROL_STATE_INIT:
			controlPinConfig.mode = DRV_GPIO_PIN_MODE_OUTPUT_PP;
			controlPinConfig.pullState = DRV_GPIO_PIN_PULL_NOPULL;

			/*Initialize Load Disable pin*/
			if(DRV_GPIO_Port_Init(DPCONTROL_LOAD_DISABLE_PORT) != DRV_GPIO_STATUS_OK)
			{
				LOGGING_Write("DPControl", LOGGING_MSG_TYPE_WARNING,  "Unable to initialize load control port\r\n");
			}
			if(DRV_GPIO_Pin_Init(DPCONTROL_LOAD_DISABLE_PORT, DPCONTROL_LOAD_DISABLE_PIN, &controlPinConfig) != DRV_GPIO_STATUS_OK)
			{
				LOGGING_Write("DPControl", LOGGING_MSG_TYPE_WARNING,  "Unable to initialize load control pin\r\n");
			}

			switch(prvDPCONTROL_DATA.loadState)
			{
			case DPCONTROL_LOAD_STATE_DISABLE:
				if(DRV_GPIO_Pin_SetState(DPCONTROL_LOAD_DISABLE_PORT, DPCONTROL_LOAD_DISABLE_PIN, DRV_GPIO_PIN_STATE_SET) != DRV_GPIO_STATUS_OK)
				{
					LOGGING_Write("DPControl", LOGGING_MSG_TYPE_WARNING,  "Unable to disable load\r\n");
				}
				else
				{
					LOGGING_Write("DPControl", LOGGING_MSG_TYPE_INFO,  "Load successfully disabled\r\n");
				}
				break;
			case DPCONTROL_LOAD_STATE_ENABLE:
				if(DRV_GPIO_Pin_SetState(DPCONTROL_LOAD_DISABLE_PORT, DPCONTROL_LOAD_DISABLE_PIN, DRV_GPIO_PIN_STATE_RESET) != DRV_GPIO_STATUS_OK)
				{
					LOGGING_Write("DPControl", LOGGING_MSG_TYPE_WARNING,  "Unable to enable load\r\n");
				}
				else
				{
					LOGGING_Write("DPControl", LOGGING_MSG_TYPE_INFO,  "Load successfully enabled\r\n");
				}
				break;
			}


			/*Initialize Bat Disable pin*/
			if(DRV_GPIO_Port_Init(DPCONTROL_BAT_DISABLE_PORT) != DRV_GPIO_STATUS_OK)
			{
				LOGGING_Write("DPControl", LOGGING_MSG_TYPE_WARNING,  "Unable to initialize battery control port\r\n");
			}
			if(DRV_GPIO_Pin_Init(DPCONTROL_BAT_DISABLE_PORT, DPCONTROL_BAT_DISABLE_PIN, &controlPinConfig) != DRV_GPIO_STATUS_OK)
			{
				LOGGING_Write("DPControl", LOGGING_MSG_TYPE_WARNING,  "Unable to initialize battery control pin\r\n");
			}
			switch(prvDPCONTROL_DATA.batState)
			{
			case DPCONTROL_LOAD_STATE_DISABLE:
				if(DRV_GPIO_Pin_SetState(DPCONTROL_BAT_DISABLE_PORT, DPCONTROL_BAT_DISABLE_PIN, DRV_GPIO_PIN_STATE_SET) != DRV_GPIO_STATUS_OK)
				{
					LOGGING_Write("DPControl", LOGGING_MSG_TYPE_WARNING,  "Unable to disable Battery\r\n");
				}
				else
				{
					LOGGING_Write("DPControl", LOGGING_MSG_TYPE_INFO,  "Battery successfully disabled\r\n");
				}
				break;
			case DPCONTROL_LOAD_STATE_ENABLE:
				if(DRV_GPIO_Pin_SetState(DPCONTROL_BAT_DISABLE_PORT, DPCONTROL_BAT_DISABLE_PIN, DRV_GPIO_PIN_STATE_RESET) != DRV_GPIO_STATUS_OK)
				{
					LOGGING_Write("DPControl", LOGGING_MSG_TYPE_WARNING,  "Unable to enable Battery\r\n");
				}
				else
				{
					LOGGING_Write("DPControl", LOGGING_MSG_TYPE_INFO,  "Battery successfully enabled\r\n");
				}
				break;
			}

			/*Initialize PPath Disable pin*/
			if(DRV_GPIO_Port_Init(DPCONTROL_GPIO_DISABLE_PORT) != DRV_GPIO_STATUS_OK)
			{
				LOGGING_Write("DPControl", LOGGING_MSG_TYPE_WARNING,  "Unable to initialize ppath control port\r\n");
			}
			if(DRV_GPIO_Pin_Init(DPCONTROL_GPIO_DISABLE_PORT, DPCONTROL_GPIO_DISABLE_PIN, &controlPinConfig) != DRV_GPIO_STATUS_OK)
			{
				LOGGING_Write("DPControl", LOGGING_MSG_TYPE_WARNING,  "Unable to initialize ppath control pin\r\n");
			}
			switch(prvDPCONTROL_DATA.pathState)
			{
			case DPCONTROL_PPATH_STATE_DISABLE:
				if(DRV_GPIO_Pin_SetState(DPCONTROL_GPIO_DISABLE_PORT, DPCONTROL_GPIO_DISABLE_PIN, DRV_GPIO_PIN_STATE_SET) != DRV_GPIO_STATUS_OK)
				{
					LOGGING_Write("DPControl", LOGGING_MSG_TYPE_WARNING,  "Unable to disable Power Path\r\n");
				}
				else
				{
					LOGGING_Write("DPControl", LOGGING_MSG_TYPE_INFO,  "Power Path successfully disabled\r\n");
				}
				break;
			case DPCONTROL_PPATH_STATE_ENABLE:
				if(DRV_GPIO_Pin_SetState(DPCONTROL_GPIO_DISABLE_PORT, DPCONTROL_GPIO_DISABLE_PIN, DRV_GPIO_PIN_STATE_RESET) != DRV_GPIO_STATUS_OK)
				{
					LOGGING_Write("DPControl", LOGGING_MSG_TYPE_WARNING,  "Unable to enable Power Path\r\n");
				}
				else
				{
					LOGGING_Write("DPControl", LOGGING_MSG_TYPE_INFO,  "Power Path successfully enabled\r\n");
				}
				break;
			}

			latchPinConfig.mode = DRV_GPIO_PIN_MODE_OUTPUT_PP;
			latchPinConfig.pullState = DRV_GPIO_PIN_PULL_NOPULL;

			if(DRV_GPIO_Port_Init(DPCONTROL_LATCH_PORT) != DRV_GPIO_STATUS_OK)
			{
				LOGGING_Write("DPControl", LOGGING_MSG_TYPE_WARNING,  "Unable to initialize latch port\r\n");
			}
			if(DRV_GPIO_Pin_Init(DPCONTROL_LATCH_PORT, DPCONTROL_LATCH_PIN, &latchPinConfig) != DRV_GPIO_STATUS_OK)
			{
				LOGGING_Write("DPControl", LOGGING_MSG_TYPE_WARNING,  "Unable to initialize latch pin\r\n");
			}

			/* Initialize Under voltage protection interrupt pin*/
			protectionPinConfig.mode = DRV_GPIO_PIN_MODE_IT_RISING_FALLING;
			protectionPinConfig.pullState = DRV_GPIO_PIN_PULL_NOPULL;
			if (DRV_GPIO_Pin_Init(CONF_DPCONTROL_UV_PORT, CONF_DPCONTROL_UV_PIN, &protectionPinConfig) != DRV_GPIO_STATUS_OK)
			{
				LOGGING_Write("DPControl",LOGGING_MSG_TYPE_ERROR,  "Unable to register Under Voltage GPIO\r\n");
			}

			if (DRV_GPIO_RegisterCallback(CONF_DPCONTROL_UV_PORT, CONF_DPCONTROL_UV_PIN, prvDPCONTROL_UnderVoltageCB, CONF_DPCONTROL_UV_ISR_PRIO) != DRV_GPIO_STATUS_OK)
			{
				LOGGING_Write("DPControl",LOGGING_MSG_TYPE_ERROR,  "Unable to register Under Voltage callback\r\n");
			}
			drv_gpio_pin_state_t pinState = DRV_GPIO_Pin_ReadState(CONF_DPCONTROL_UV_PORT, CONF_DPCONTROL_UV_PIN);
			prvDPCONTROL_DATA.underVoltage = pinState;
			if(prvDPCONTROL_DATA.underVoltage == DPCONTROL_PROTECTION_STATE_ENABLE)
			{
				LOGGING_Write("DPControl",LOGGING_MSG_TYPE_WARNING,  "Under voltage protection is active\r\n");
			}

			/* Initialize Over voltage protection interrupt pin*/
			protectionPinConfig.mode = DRV_GPIO_PIN_MODE_IT_RISING_FALLING;
			protectionPinConfig.pullState = DRV_GPIO_PIN_PULL_NOPULL;
			if (DRV_GPIO_Pin_Init(CONF_DPCONTROL_OV_PORT, CONF_DPCONTROL_OV_PIN, &protectionPinConfig) != DRV_GPIO_STATUS_OK)
			{
				LOGGING_Write("DPControl",LOGGING_MSG_TYPE_ERROR,  "Unable to register Over Voltage GPIO\r\n");
			}

			if (DRV_GPIO_RegisterCallback(CONF_DPCONTROL_OV_PORT, CONF_DPCONTROL_OV_PIN, prvDPCONTROL_OverVoltageCB, CONF_DPCONTROL_OV_ISR_PRIO) != DRV_GPIO_STATUS_OK)
			{
				LOGGING_Write("DPControl",LOGGING_MSG_TYPE_ERROR,  "Unable to register Over Voltage callback\r\n");
			}
			pinState = DRV_GPIO_Pin_ReadState(CONF_DPCONTROL_OV_PORT, CONF_DPCONTROL_OV_PIN);
			prvDPCONTROL_DATA.overVoltage = pinState;
			if(prvDPCONTROL_DATA.overVoltage == DPCONTROL_PROTECTION_STATE_ENABLE)
			{
				LOGGING_Write("DPControl",LOGGING_MSG_TYPE_WARNING,  "Over voltage protection is active\r\n");
			}

			/* Initialize Over Current protection interrupt pin*/
			protectionPinConfig.mode = DRV_GPIO_PIN_MODE_IT_RISING_FALLING;
			protectionPinConfig.pullState = DRV_GPIO_PIN_PULL_NOPULL;
			if (DRV_GPIO_Pin_Init(CONF_DPCONTROL_OC_PORT, CONF_DPCONTROL_OC_PIN, &protectionPinConfig) != DRV_GPIO_STATUS_OK)
			{
				LOGGING_Write("DPControl",LOGGING_MSG_TYPE_ERROR,  "Unable to register Over Voltage GPIO\r\n");
			}

			if (DRV_GPIO_RegisterCallback(CONF_DPCONTROL_OC_PORT, CONF_DPCONTROL_OC_PIN, prvDPCONTROL_OverCurrentCB, CONF_DPCONTROL_OC_ISR_PRIO) != DRV_GPIO_STATUS_OK)
			{
				LOGGING_Write("DPControl",LOGGING_MSG_TYPE_ERROR,  "Unable to register Over Voltage callback\r\n");
			}
			pinState = DRV_GPIO_Pin_ReadState(CONF_DPCONTROL_OC_PORT, CONF_DPCONTROL_OC_PIN);
			prvDPCONTROL_DATA.overCurrent = pinState;
			if(prvDPCONTROL_DATA.overCurrent == DPCONTROL_PROTECTION_STATE_ENABLE)
			{
				LOGGING_Write("DPControl",LOGGING_MSG_TYPE_WARNING,  "Over Current protection is active\r\n");
			}

			if(DRV_AOUT_SetValue(prvDPCONTROL_DATA.aoutData.data) != DRV_AOUT_STATUS_OK)
			{
				LOGGING_Write("DPControl", LOGGING_MSG_TYPE_WARNING,  "Unable to set DAC value\r\n");
			}

			if(prvDPCONTROL_TIM_Init() != DPCONTROL_STATUS_OK)
			{
				LOGGING_Write("DPControl", LOGGING_MSG_TYPE_WARNNING,  "Unable to initialize wave timer\r\n");
			}

			LOGGING_Write("DPControl", LOGGING_MSG_TYPE_INFO,  "Discharge Profile Control service successfully initialized\r\n");
			prvDPCONTROL_DATA.state	= DPCONTROL_STATE_SERVICE;
			xSemaphoreGive(prvDPCONTROL_DATA.initSig);
			break;
		case DPCONTROL_STATE_SERVICE:
			xTaskNotifyWait(0x0, 0xFFFFFFFF, &value, portMAX_DELAY);
			if(value & DPCONTROL_MASK_SET_VALUE)
			{
				if(xSemaphoreTake(prvDPCONTROL_DATA.guard, portMAX_DELAY) != pdTRUE)
				{
					LOGGING_Write("DPControl", LOGGING_MSG_TYPE_ERROR,  "Unable to take semaphore\r\n");
					prvDPCONTROL_DATA.state = DPCONTROL_STATE_ERROR;
					break;
				}

				aoutValue = prvDPCONTROL_DATA.aoutData.data;

				if(xSemaphoreGive(prvDPCONTROL_DATA.guard) != pdTRUE)
				{
					LOGGING_Write("DPControl", LOGGING_MSG_TYPE_ERROR,  "Unable to return semaphore\r\n");
					prvDPCONTROL_DATA.state = DPCONTROL_STATE_ERROR;
					break;
				}
				if(DRV_AOUT_SetValue(aoutValue) != DRV_AOUT_STATUS_OK)
				{
					LOGGING_Write("DPControl", LOGGING_MSG_TYPE_WARNING,  "Unable to set DAC value\r\n");
				}
				else
				{
					LOGGING_Write("DPControl", LOGGING_MSG_TYPE_INFO,  "DAC value %d successfully set\r\n", aoutValue);
					xSemaphoreGive(prvDPCONTROL_DATA.initSig);
				}
			}
			if(value & DPCONTROL_MASK_SET_ACTIVE_STATUS)
			{
				if(xSemaphoreTake(prvDPCONTROL_DATA.guard, portMAX_DELAY) != pdTRUE)
				{
					LOGGING_Write("DPControl", LOGGING_MSG_TYPE_ERROR,  "Unable to take semaphore\r\n");
					prvDPCONTROL_DATA.state = DPCONTROL_STATE_ERROR;
					break;
				}

				activeStatus = prvDPCONTROL_DATA.aoutData.active;

				if(xSemaphoreGive(prvDPCONTROL_DATA.guard) != pdTRUE)
				{
					LOGGING_Write("DPControl", LOGGING_MSG_TYPE_ERROR,  "Unable to return semaphore\r\n");
					prvDPCONTROL_DATA.state = DPCONTROL_STATE_ERROR;
					break;
				}
				if(DRV_AOUT_SetEnable(activeStatus) != DRV_AOUT_STATUS_OK)
				{
					LOGGING_Write("DPControl", LOGGING_MSG_TYPE_WARNING,  "Unable to set active status\r\n");
				}
				else
				{
					LOGGING_Write("DPControl", LOGGING_MSG_TYPE_INFO,  "Active status (%d) successfully set\r\n", activeStatus);
					xSemaphoreGive(prvDPCONTROL_DATA.initSig);
				}
			}
			if(value & DPCONTROL_MASK_SET_LOAD_STATE)
			{
				if(xSemaphoreTake(prvDPCONTROL_DATA.guard, portMAX_DELAY) != pdTRUE)
				{
					LOGGING_Write("DPControl", LOGGING_MSG_TYPE_ERROR,  "Unable to take semaphore\r\n");
					prvDPCONTROL_DATA.state = DPCONTROL_STATE_ERROR;
					break;
				}

				loadState = prvDPCONTROL_DATA.loadState;

				if(xSemaphoreGive(prvDPCONTROL_DATA.guard) != pdTRUE)
				{
					LOGGING_Write("DPControl", LOGGING_MSG_TYPE_ERROR,  "Unable to return semaphore\r\n");
					prvDPCONTROL_DATA.state = DPCONTROL_STATE_ERROR;
					break;
				}
				switch(loadState)
				{
				case DPCONTROL_LOAD_STATE_DISABLE:
					if(DRV_GPIO_Pin_SetState(DPCONTROL_LOAD_DISABLE_PORT, DPCONTROL_LOAD_DISABLE_PIN, DRV_GPIO_PIN_STATE_SET) != DRV_GPIO_STATUS_OK)
					{
						LOGGING_Write("DPControl", LOGGING_MSG_TYPE_WARNING,  "Unable to disable load\r\n");
					}
					else
					{
						LOGGING_Write("DPControl", LOGGING_MSG_TYPE_INFO,  "Load successfully disabled\r\n");
					}
					break;
				case DPCONTROL_LOAD_STATE_ENABLE:
					if(DRV_GPIO_Pin_SetState(DPCONTROL_LOAD_DISABLE_PORT, DPCONTROL_LOAD_DISABLE_PIN, DRV_GPIO_PIN_STATE_RESET) != DRV_GPIO_STATUS_OK)
					{
						LOGGING_Write("DPControl", LOGGING_MSG_TYPE_WARNING,  "Unable to enable load\r\n");
					}
					else
					{
						LOGGING_Write("DPControl", LOGGING_MSG_TYPE_INFO,  "Load successfully enabled\r\n");
					}
					break;
				}
				xSemaphoreGive(prvDPCONTROL_DATA.initSig);
			}
			if(value & DPCONTROL_MASK_SET_BAT_STATE)
			{
				if(xSemaphoreTake(prvDPCONTROL_DATA.guard, portMAX_DELAY) != pdTRUE)
				{
					LOGGING_Write("DPControl", LOGGING_MSG_TYPE_ERROR,  "Unable to take semaphore\r\n");
					prvDPCONTROL_DATA.state = DPCONTROL_STATE_ERROR;
					break;
				}

				batState = prvDPCONTROL_DATA.batState;

				if(xSemaphoreGive(prvDPCONTROL_DATA.guard) != pdTRUE)
				{
					LOGGING_Write("DPControl", LOGGING_MSG_TYPE_ERROR,  "Unable to return semaphore\r\n");
					prvDPCONTROL_DATA.state = DPCONTROL_STATE_ERROR;
					break;
				}
				switch(batState)
				{
				case DPCONTROL_BAT_STATE_DISABLE:
					if(DRV_GPIO_Pin_SetState(DPCONTROL_BAT_DISABLE_PORT, DPCONTROL_BAT_DISABLE_PIN, DRV_GPIO_PIN_STATE_SET) != DRV_GPIO_STATUS_OK)
					{
						LOGGING_Write("DPControl", LOGGING_MSG_TYPE_WARNING,  "Unable to disable battery\r\n");
					}
					else
					{
						LOGGING_Write("DPControl", LOGGING_MSG_TYPE_INFO,  "Battery successfully disabled\r\n");
					}
					break;
				case DPCONTROL_BAT_STATE_ENABLE:
					if(DRV_GPIO_Pin_SetState(DPCONTROL_BAT_DISABLE_PORT, DPCONTROL_BAT_DISABLE_PIN, DRV_GPIO_PIN_STATE_RESET) != DRV_GPIO_STATUS_OK)
					{
						LOGGING_Write("DPControl", LOGGING_MSG_TYPE_WARNING,  "Unable to enable battery\r\n");
					}
					else
					{
						LOGGING_Write("DPControl", LOGGING_MSG_TYPE_INFO,  "Battery successfully enabled\r\n");
					}
					break;
				}
				xSemaphoreGive(prvDPCONTROL_DATA.initSig);
			}
			if(value & DPCONTROL_MASK_SET_PPATH_STATE)
			{
				if(xSemaphoreTake(prvDPCONTROL_DATA.guard, portMAX_DELAY) != pdTRUE)
				{
					LOGGING_Write("DPControl", LOGGING_MSG_TYPE_ERROR,  "Unable to take semaphore\r\n");
					prvDPCONTROL_DATA.state = DPCONTROL_STATE_ERROR;
					break;
				}

				ppathState = prvDPCONTROL_DATA.pathState;

				if(xSemaphoreGive(prvDPCONTROL_DATA.guard) != pdTRUE)
				{
					LOGGING_Write("DPControl", LOGGING_MSG_TYPE_ERROR,  "Unable to return semaphore\r\n");
					prvDPCONTROL_DATA.state = DPCONTROL_STATE_ERROR;
					break;
				}
				switch(ppathState)
				{
				case DPCONTROL_PPATH_STATE_ENABLE:
					if(DRV_GPIO_Pin_SetState(DPCONTROL_GPIO_DISABLE_PORT, DPCONTROL_GPIO_DISABLE_PIN, DRV_GPIO_PIN_STATE_RESET) != DRV_GPIO_STATUS_OK)
					{
						LOGGING_Write("DPControl", LOGGING_MSG_TYPE_WARNING,  "Unable to enable power path\r\n");
					}
					else
					{
						LOGGING_Write("DPControl", LOGGING_MSG_TYPE_INFO,  "Power path successfully enabled\r\n");
					}
					break;
				case DPCONTROL_PPATH_STATE_DISABLE:
					if(DRV_GPIO_Pin_SetState(DPCONTROL_GPIO_DISABLE_PORT, DPCONTROL_GPIO_DISABLE_PIN, DRV_GPIO_PIN_STATE_SET) != DRV_GPIO_STATUS_OK)
					{
						LOGGING_Write("DPControl", LOGGING_MSG_TYPE_WARNING,  "Unable to disable power path\r\n");
					}
					else
					{
						LOGGING_Write("DPControl", LOGGING_MSG_TYPE_INFO,  "Power path successfully disabled\r\n");
					}
					break;
				}
				xSemaphoreGive(prvDPCONTROL_DATA.initSig);
			}
			if(value & DPCONTROL_MASK_TRGER_LATCH)
			{
				if(DRV_GPIO_Pin_SetState(DPCONTROL_LATCH_PORT, DPCONTROL_LATCH_PIN, DRV_GPIO_PIN_STATE_SET) != DRV_GPIO_STATUS_OK)
				{
					LOGGING_Write("DPControl", LOGGING_MSG_TYPE_WARNING,  "Unable to reset latch\r\n");
				}
				else
				{
					vTaskDelay(pdMS_TO_TICKS(5));
					if(DRV_GPIO_Pin_SetState(DPCONTROL_LATCH_PORT, DPCONTROL_LATCH_PIN, DRV_GPIO_PIN_STATE_RESET) != DRV_GPIO_STATUS_OK)
					{
						LOGGING_Write("DPControl", LOGGING_MSG_TYPE_WARNING,  "Unable to reset latch\r\n");
					}
					else
					{
						LOGGING_Write("DPControl", LOGGING_MSG_TYPE_INFO,  "Latch successfully reset\r\n");
					}
				}
				//xSemaphoreGive(prvDPCONTROL_DATA.initSig);
			}

			if(value & DPCONTROL_MASK_SET_UV_DETECTED)
			{
				drv_gpio_pin_state_t pinState = DRV_GPIO_Pin_ReadState(CONF_DPCONTROL_UV_PORT, CONF_DPCONTROL_UV_PIN);
				if (pinState == DRV_GPIO_PIN_STATE_SET)
				{
					LOGGING_Write("DPControl",LOGGING_MSG_TYPE_INFO,  "Under Voltage protection enabled\r\n");
					CONTROL_StatusLinkSendMessage("uvoltage enabled\r\n", CONTROL_STATUS_MESSAGE_TYPE_ACTION, 1000);
				}
				else
				{
					LOGGING_Write("DPControl",LOGGING_MSG_TYPE_INFO,  "Under Voltage protection disabled\r\n");
					CONTROL_StatusLinkSendMessage("uvoltage disabled\r\n", CONTROL_STATUS_MESSAGE_TYPE_ACTION, 1000);
				}
			}
			if(value & DPCONTROL_MASK_SET_OV_DETECTED)
			{
				drv_gpio_pin_state_t pinState = DRV_GPIO_Pin_ReadState(CONF_DPCONTROL_OV_PORT, CONF_DPCONTROL_OV_PIN);
				if (pinState == DRV_GPIO_PIN_STATE_SET)
				{
					LOGGING_Write("DPControl",LOGGING_MSG_TYPE_INFO,  "Over Voltage protection enabled\r\n");
					CONTROL_StatusLinkSendMessage("ovoltage enabled\r\n", CONTROL_STATUS_MESSAGE_TYPE_ACTION, 1000);
				}
				else
				{
					LOGGING_Write("DPControl",LOGGING_MSG_TYPE_INFO,  "Over Voltage protection disabled\r\n");
					CONTROL_StatusLinkSendMessage("ovoltage disabled\r\n", CONTROL_STATUS_MESSAGE_TYPE_ACTION, 1000);
				}
			}
			if(value & DPCONTROL_MASK_SET_OC_DETECTED)
			{
				drv_gpio_pin_state_t pinState = DRV_GPIO_Pin_ReadState(CONF_DPCONTROL_OC_PORT, CONF_DPCONTROL_OC_PIN);
				if (pinState == DRV_GPIO_PIN_STATE_SET)
				{
					LOGGING_Write("DPControl",LOGGING_MSG_TYPE_INFO,  "Over Current protection enabled\r\n");
					CONTROL_StatusLinkSendMessage("ocurrent enabled\r\n", CONTROL_STATUS_MESSAGE_TYPE_ACTION, 1000);
				}
				else
				{
					LOGGING_Write("DPControl",LOGGING_MSG_TYPE_INFO,  "Over Current protection disabled\r\n");
					CONTROL_StatusLinkSendMessage("ocurrent disabled\r\n", CONTROL_STATUS_MESSAGE_TYPE_ACTION, 1000);
				}
			}
			if(value & DPCONTROL_MASK_READ_WAVE_CHUNK_MSG)
			{
				dpcontrol_wave_chunk_msg_t msg;
				dpcontrol_wave_chunk_t chunk;
				uint32_t printSize = 0;
				memset(&msg, 0, sizeof(dpcontrol_wave_chunk_msg_t));
				while(xQueueReceive(prvDPCONTROL_DATA.waveChunkMsgQueue, &msg, 0) == pdTRUE)
				{
					memset(&chunk, 0, sizeof(dpcontrol_wave_chunk_t));
					LOGGING_Write("DPControl",LOGGING_MSG_TYPE_INFO,  "Wave chunk read from the queue\r\n");
					if(prvDPCONTROL_ExtractWaveDataFromMsg(&chunk, &msg) != DPCONTROL_STATUS_OK)
					{
						LOGGING_Write("DPControl", LOGGING_MSG_TYPE_ERROR, "Unable to extract Wave Chunk from Msg\r\n");
						continue;
					}
					if(prvDPCONTROL_AddWaveData(&chunk) != DPCONTROL_STATUS_OK)
					{
						LOGGING_Write("DPControl", LOGGING_MSG_TYPE_ERROR, "Unable to add Wave Chunk from Msg\r\n");
						continue;
					}
					memset(prvDPCONTROL_DATA.printBuffer, 0, DPCONTROL_WAVE_CHUNK_PBS);
					prvDPCONTROL_PrintChunk(&chunk, prvDPCONTROL_DATA.printBuffer, &printSize);
					LOGGING_Write("DPControl", LOGGING_MSG_TYPE_ERROR, "Wave chunk successfully added\r\n");
					LOGGING_Write("DPControl", LOGGING_MSG_TYPE_INFO, prvDPCONTROL_DATA.printBuffer);
				}

			}
			if(value & DPCONTROL_MASK_WAVE_START)
			{
				if(prvDPCONTROL_WAVE_DATA.waveChunksCounter < 2)
				{
					LOGGING_Write("DPControl", LOGGING_MSG_TYPE_ERROR, "Unable to start wave\r\n");
					LOGGING_Write("DPControl", LOGGING_MSG_TYPE_ERROR, "Please add at least 2 wave chunks\r\n");
				}
				else
				{
					HAL_TIM_Base_Start_IT(&DPCONTROL_TIM);
					LOGGING_Write("DPControl", LOGGING_MSG_TYPE_INFO, "Wave started\r\n");
					prvDPCONTROL_WAVE_DATA.state = DPCONTROL_WAVE_STATE_ACTIVE;
					xSemaphoreGive(prvDPCONTROL_DATA.initSig);
				}
			}
			if(value & DPCONTROL_MASK_WAVE_STOP)
			{
				HAL_TIM_Base_Stop_IT(&DPCONTROL_TIM);

				prvDPCONTROL_SetLoadState(DPCONTROL_LOAD_STATE_DISABLE);
				DRV_AOUT_SetEnable(DRV_AOUT_ACTIVE_STATUS_DISABLED);
				DRV_AOUT_SetValue(0);
				prvDPCONTROL_DATA.loadState = DPCONTROL_LOAD_STATE_DISABLE;
				prvDPCONTROL_DATA.aoutData.active = DPCONTROL_DAC_STATUS_DISABLE;
				prvDPCONTROL_DATA.aoutData.data = 0;
				LOGGING_Write("DPControl", LOGGING_MSG_TYPE_INFO, "Wave stopped\r\n");
				prvDPCONTROL_WAVE_DATA.state = DPCONTROL_WAVE_STATE_INACTIVE;
				xSemaphoreGive(prvDPCONTROL_DATA.initSig);
			}
			if(value & DPCONTROL_MASK_WAVE_CLEAR)
			{
				if(prvDPCONTROL_WAVE_DATA.state == DPCONTROL_WAVE_STATE_ACTIVE)
				{
					LOGGING_Write("DPControl", LOGGING_MSG_TYPE_ERROR, "Unable to clear wave while it is active\r\n");
				}
				else
				{
					prvDPCONTROL_ClearWaveData();
					xSemaphoreGive(prvDPCONTROL_DATA.initSig);
					LOGGING_Write("DPControl", LOGGING_MSG_TYPE_INFO, "Wave successfully cleared\r\n");
				}
			}
			break;
		case DPCONTROL_STATE_ERROR:
			SYSTEM_ReportError(SYSTEM_ERROR_LEVEL_LOW);
			vTaskDelay(portMAX_DELAY);
			break;
		}
	}
}

dpcontrol_status_t DPCONTROL_Init(uint32_t initTimeout)
{
	memset(&prvDPCONTROL_DATA, 0, sizeof(dpcontrol_data_t));
	memset(&prvDPCONTROL_WAVE_DATA, 0, sizeof(dpcontrol_wave_data_t));

	prvDPCONTROL_DATA.loadState = DPCONTROL_LOAD_STATE_DISABLE;
	prvDPCONTROL_DATA.batState = DPCONTROL_BAT_STATE_ENABLE;
	prvDPCONTROL_DATA.pathState = DPCONTROL_PPATH_STATE_ENABLE;
	prvDPCONTROL_DATA.aoutData.data = 85; //100mA

	prvDPCONTROL_DATA.initSig = xSemaphoreCreateBinary();

	if(prvDPCONTROL_DATA.initSig == NULL) return DPCONTROL_STATUS_ERROR;

	prvDPCONTROL_DATA.guard = xSemaphoreCreateMutex();

	if(prvDPCONTROL_DATA.guard == NULL) return DPCONTROL_STATUS_ERROR;

	prvDPCONTROL_DATA.waveChunkMsgQueue = xQueueCreate(
			DPCONTROL_WAVE_CHUNK_MSG_QUEUE_LENGTH,
			sizeof(dpcontrol_wave_chunk_msg_t));

	if(prvDPCONTROL_DATA.waveChunkMsgQueue == NULL) return DPCONTROL_STATUS_ERROR;



	prvDPCONTROL_DATA.state = DPCONTROL_STATE_INIT;

	if(xTaskCreate(
			prvDPCONTROL_TaskFunc,
			DPCONTROL_TASK_NAME,
			DPCONTROL_TASK_STACK,
			NULL,
			DPCONTROL_TASK_PRIO,
			&prvDPCONTROL_DATA.taskHandle) != pdPASS) return DPCONTROL_STATUS_ERROR;

	if(xSemaphoreTake(prvDPCONTROL_DATA.initSig, pdMS_TO_TICKS(initTimeout)) != pdPASS) return DPCONTROL_STATUS_ERROR;

	return DPCONTROL_STATUS_OK;
}


dpcontrol_status_t 	DPCONTROL_SetValue(uint32_t value, uint32_t timeout)
{
	if(xSemaphoreTake(prvDPCONTROL_DATA.guard, pdMS_TO_TICKS(timeout)) != pdTRUE) return DPCONTROL_STATUS_OK;

	prvDPCONTROL_DATA.aoutData.data = value;

	if(xSemaphoreGive(prvDPCONTROL_DATA.guard) != pdTRUE) return DPCONTROL_STATUS_OK;

	if(xTaskNotify(prvDPCONTROL_DATA.taskHandle, DPCONTROL_MASK_SET_VALUE, eSetBits) != pdTRUE) return DPCONTROL_STATUS_ERROR;

	if(xSemaphoreTake(prvDPCONTROL_DATA.initSig, pdMS_TO_TICKS(timeout)) != pdPASS) return DPCONTROL_STATUS_ERROR;
	return DPCONTROL_STATUS_OK;
}

dpcontrol_status_t 	DPCONTROL_GetValue(uint32_t* value, uint32_t timeout)
{
	if(xSemaphoreTake(prvDPCONTROL_DATA.guard, pdMS_TO_TICKS(timeout)) != pdTRUE) return DPCONTROL_STATUS_OK;

	*value = prvDPCONTROL_DATA.aoutData.data;

	if(xSemaphoreGive(prvDPCONTROL_DATA.guard) != pdTRUE) return DPCONTROL_STATUS_OK;

	return DPCONTROL_STATUS_OK;
}

dpcontrol_status_t 	DPCONTROL_SetDACStatus(dpcontrol_dac_status_t activeStatus, uint32_t timeout)
{
	if(xSemaphoreTake(prvDPCONTROL_DATA.guard, pdMS_TO_TICKS(timeout)) != pdTRUE) return DPCONTROL_STATUS_OK;

	prvDPCONTROL_DATA.aoutData.active = activeStatus;

	if(xSemaphoreGive(prvDPCONTROL_DATA.guard) != pdTRUE) return DPCONTROL_STATUS_OK;

	if(xTaskNotify(prvDPCONTROL_DATA.taskHandle, DPCONTROL_MASK_SET_ACTIVE_STATUS, eSetBits) != pdTRUE) return DPCONTROL_STATUS_ERROR;

	if(xSemaphoreTake(prvDPCONTROL_DATA.initSig, pdMS_TO_TICKS(timeout)) != pdPASS) return DPCONTROL_STATUS_ERROR;
	return DPCONTROL_STATUS_OK;

}
dpcontrol_status_t 	DPCONTROL_GetDACStatus(dpcontrol_dac_status_t* activeStatus, uint32_t timeout)
{
	if(xSemaphoreTake(prvDPCONTROL_DATA.guard, pdMS_TO_TICKS(timeout)) != pdTRUE) return DPCONTROL_STATUS_OK;

	*activeStatus = prvDPCONTROL_DATA.aoutData.active;

	if(xSemaphoreGive(prvDPCONTROL_DATA.guard) != pdTRUE) return DPCONTROL_STATUS_OK;

	return DPCONTROL_STATUS_OK;
}

dpcontrol_status_t  DPCONTROL_SetLoadState(dpcontrol_load_state_t state, uint32_t timeout)
{
	if(xSemaphoreTake(prvDPCONTROL_DATA.guard, pdMS_TO_TICKS(timeout)) != pdTRUE) return DPCONTROL_STATUS_OK;

	prvDPCONTROL_DATA.loadState = state;

	if(xSemaphoreGive(prvDPCONTROL_DATA.guard) != pdTRUE) return DPCONTROL_STATUS_OK;

	if(xTaskNotify(prvDPCONTROL_DATA.taskHandle, DPCONTROL_MASK_SET_LOAD_STATE, eSetBits) != pdTRUE) return DPCONTROL_STATUS_ERROR;

	if(xSemaphoreTake(prvDPCONTROL_DATA.initSig, pdMS_TO_TICKS(timeout)) != pdPASS) return DPCONTROL_STATUS_ERROR;

	return DPCONTROL_STATUS_OK;
}
dpcontrol_status_t  DPCONTROL_GetLoadState(dpcontrol_load_state_t* state, uint32_t timeout)
{
	if(xSemaphoreTake(prvDPCONTROL_DATA.guard, pdMS_TO_TICKS(timeout)) != pdTRUE) return DPCONTROL_STATUS_OK;

	*state = prvDPCONTROL_DATA.loadState;

	if(xSemaphoreGive(prvDPCONTROL_DATA.guard) != pdTRUE) return DPCONTROL_STATUS_OK;

	return DPCONTROL_STATUS_OK;
}

dpcontrol_status_t  DPCONTROL_SetBatState(dpcontrol_bat_state_t state, uint32_t timeout)
{
	if(xSemaphoreTake(prvDPCONTROL_DATA.guard, pdMS_TO_TICKS(timeout)) != pdTRUE) return DPCONTROL_STATUS_OK;

	prvDPCONTROL_DATA.batState = state;

	if(xSemaphoreGive(prvDPCONTROL_DATA.guard) != pdTRUE) return DPCONTROL_STATUS_OK;

	if(xTaskNotify(prvDPCONTROL_DATA.taskHandle, DPCONTROL_MASK_SET_BAT_STATE, eSetBits) != pdTRUE) return DPCONTROL_STATUS_ERROR;

	if(xSemaphoreTake(prvDPCONTROL_DATA.initSig, pdMS_TO_TICKS(timeout)) != pdPASS) return DPCONTROL_STATUS_ERROR;

	return DPCONTROL_STATUS_OK;
}
dpcontrol_status_t  DPCONTROL_GetBatState(dpcontrol_bat_state_t* state, uint32_t timeout)
{
	if(xSemaphoreTake(prvDPCONTROL_DATA.guard, pdMS_TO_TICKS(timeout)) != pdTRUE) return DPCONTROL_STATUS_OK;

	*state = prvDPCONTROL_DATA.batState;

	if(xSemaphoreGive(prvDPCONTROL_DATA.guard) != pdTRUE) return DPCONTROL_STATUS_OK;

	return DPCONTROL_STATUS_OK;
}
dpcontrol_status_t  DPCONTROL_SetPPathState(dpcontrol_ppath_state_t state, uint32_t timeout)
{
	if(xSemaphoreTake(prvDPCONTROL_DATA.guard, pdMS_TO_TICKS(timeout)) != pdTRUE) return DPCONTROL_STATUS_OK;

	prvDPCONTROL_DATA.pathState = state;

	if(xSemaphoreGive(prvDPCONTROL_DATA.guard) != pdTRUE) return DPCONTROL_STATUS_OK;

	if(xTaskNotify(prvDPCONTROL_DATA.taskHandle, DPCONTROL_MASK_SET_PPATH_STATE, eSetBits) != pdTRUE) return DPCONTROL_STATUS_ERROR;

	if(xSemaphoreTake(prvDPCONTROL_DATA.initSig, pdMS_TO_TICKS(timeout)) != pdPASS) return DPCONTROL_STATUS_ERROR;

	return DPCONTROL_STATUS_OK;
}
dpcontrol_status_t  DPCONTROL_GetPPathState(dpcontrol_ppath_state_t* state, uint32_t timeout)
{
	if(xSemaphoreTake(prvDPCONTROL_DATA.guard, pdMS_TO_TICKS(timeout)) != pdTRUE) return DPCONTROL_STATUS_OK;

	*state = prvDPCONTROL_DATA.pathState;

	if(xSemaphoreGive(prvDPCONTROL_DATA.guard) != pdTRUE) return DPCONTROL_STATUS_OK;

	return DPCONTROL_STATUS_OK;
}
dpcontrol_status_t  DPCONTROL_GetUVoltageState(dpcontrol_protection_state_t* state, uint32_t timeout)
{
	if(xSemaphoreTake(prvDPCONTROL_DATA.guard, pdMS_TO_TICKS(timeout)) != pdTRUE) return DPCONTROL_STATUS_OK;

	*state = prvDPCONTROL_DATA.underVoltage;

	if(xSemaphoreGive(prvDPCONTROL_DATA.guard) != pdTRUE) return DPCONTROL_STATUS_OK;

	return DPCONTROL_STATUS_OK;
}
dpcontrol_status_t  DPCONTROL_GetOVoltageState(dpcontrol_protection_state_t* state, uint32_t timeout)
{
	if(xSemaphoreTake(prvDPCONTROL_DATA.guard, pdMS_TO_TICKS(timeout)) != pdTRUE) return DPCONTROL_STATUS_OK;

	*state = prvDPCONTROL_DATA.overVoltage;

	if(xSemaphoreGive(prvDPCONTROL_DATA.guard) != pdTRUE) return DPCONTROL_STATUS_OK;

	return DPCONTROL_STATUS_OK;
}
dpcontrol_status_t  DPCONTROL_GetOCurrentState(dpcontrol_protection_state_t* state, uint32_t timeout)
{
	if(xSemaphoreTake(prvDPCONTROL_DATA.guard, pdMS_TO_TICKS(timeout)) != pdTRUE) return DPCONTROL_STATUS_OK;

	*state = prvDPCONTROL_DATA.overCurrent;

	if(xSemaphoreGive(prvDPCONTROL_DATA.guard) != pdTRUE) return DPCONTROL_STATUS_OK;

	return DPCONTROL_STATUS_OK;
}
dpcontrol_status_t  DPCONTROL_LatchTriger(uint32_t timeout)
{
	if(xTaskNotify(prvDPCONTROL_DATA.taskHandle, DPCONTROL_MASK_TRGER_LATCH, eSetBits) != pdTRUE) return DPCONTROL_STATUS_ERROR;

	//if(xSemaphoreTake(prvDPCONTROL_DATA.initSig, pdMS_TO_TICKS(timeout)) != pdPASS) return DPCONTROL_STATUS_ERROR;

	return DPCONTROL_STATUS_OK;
}
<<<<<<< HEAD
dpcontrol_status_t DPCONTROL_AddWaveChunk(char* waveDesc, uint16_t waveDescSize, uint32_t timeout)
{
	dpcontrol_wave_chunk_msg_t msg;
	uint32_t actualSize = 0;

	if(waveDescSize > DPCONTROL_WAVE_CHUNK_MSG_SIZE) return DPCONTROL_STATUS_ERROR;

	memset(&msg, 0, sizeof(dpcontrol_wave_chunk_msg_t));
	while(waveDesc[actualSize] != ';')
	{
		msg.msg[actualSize] = waveDesc[actualSize];
		actualSize += 1;
		if(actualSize == DPCONTROL_WAVE_CHUNK_MSG_SIZE) return DPCONTROL_STATUS_ERROR;
	};
	msg.msg[actualSize] = ';';
	msg.size = actualSize + 1;

	if(xQueueSend(prvDPCONTROL_DATA.waveChunkMsgQueue,
			&msg,
			pdMS_TO_TICKS(timeout)) != pdTRUE) return DPCONTROL_STATUS_ERROR;

	if(xTaskNotify(prvDPCONTROL_DATA.taskHandle, DPCONTROL_MASK_READ_WAVE_CHUNK_MSG, eSetBits) != pdTRUE) return DPCONTROL_STATUS_ERROR;

	return DPCONTROL_STATUS_OK;
}
dpcontrol_status_t DPCONTROL_SetWaveState(dpcontrol_wave_state_t state, uint32_t timeout)
{
	if(state == DPCONTROL_WAVE_STATE_ACTIVE)
	{
		if(xTaskNotify(prvDPCONTROL_DATA.taskHandle, DPCONTROL_MASK_WAVE_START, eSetBits) != pdTRUE) return DPCONTROL_STATUS_ERROR;
	}
	else
	{
		if(xTaskNotify(prvDPCONTROL_DATA.taskHandle, DPCONTROL_MASK_WAVE_STOP, eSetBits) != pdTRUE) return DPCONTROL_STATUS_ERROR;
	}

	if(xSemaphoreTake(prvDPCONTROL_DATA.initSig, pdMS_TO_TICKS(timeout)) != pdPASS) return DPCONTROL_STATUS_ERROR;

	return DPCONTROL_STATUS_OK;
}

dpcontrol_status_t DPCONTROL_ClearWave(uint32_t timeout)
{
	if(xTaskNotify(prvDPCONTROL_DATA.taskHandle, DPCONTROL_MASK_WAVE_CLEAR, eSetBits) != pdTRUE) return DPCONTROL_STATUS_ERROR;

	if(xSemaphoreTake(prvDPCONTROL_DATA.initSig, pdMS_TO_TICKS(timeout)) != pdPASS) return DPCONTROL_STATUS_ERROR;

	return DPCONTROL_STATUS_OK;
}
=======

/**
 * @}
 */

/**
 * @}
 */

/**
 * @}
 */
>>>>>>> 583ae3a8
<|MERGE_RESOLUTION|>--- conflicted
+++ resolved
@@ -624,7 +624,7 @@
 
 			if(prvDPCONTROL_TIM_Init() != DPCONTROL_STATUS_OK)
 			{
-				LOGGING_Write("DPControl", LOGGING_MSG_TYPE_WARNNING,  "Unable to initialize wave timer\r\n");
+				LOGGING_Write("DPControl", LOGGING_MSG_TYPE_WARNING,  "Unable to initialize wave timer\r\n");
 			}
 
 			LOGGING_Write("DPControl", LOGGING_MSG_TYPE_INFO,  "Discharge Profile Control service successfully initialized\r\n");
@@ -1157,7 +1157,6 @@
 
 	return DPCONTROL_STATUS_OK;
 }
-<<<<<<< HEAD
 dpcontrol_status_t DPCONTROL_AddWaveChunk(char* waveDesc, uint16_t waveDescSize, uint32_t timeout)
 {
 	dpcontrol_wave_chunk_msg_t msg;
@@ -1207,7 +1206,6 @@
 
 	return DPCONTROL_STATUS_OK;
 }
-=======
 
 /**
  * @}
@@ -1219,5 +1217,4 @@
 
 /**
  * @}
- */
->>>>>>> 583ae3a8
+ */